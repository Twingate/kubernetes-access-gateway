package httpproxy

import (
	"bufio"
	"crypto/tls"
	"crypto/x509"
	"fmt"
	"io"
	"net"
	"net/http"
	"net/http/httptest"
	"os"
	"strings"
	"sync/atomic"
	"testing"
	"time"

	"github.com/golang-jwt/jwt/v5"
	"github.com/stretchr/testify/assert"
	"github.com/stretchr/testify/require"
	"go.uber.org/zap"

	"k8sgateway/internal/connect"
	"k8sgateway/internal/token"
)

type mockConn struct {
	net.Conn
	isClosed atomic.Bool
}

func (m *mockConn) Close() error {
	m.isClosed.Store(true)

	return nil
}

func (m *mockConn) IsClosed() bool {
	return m.isClosed.Load()
}

func TestProxyConn_setConnectInfo(t *testing.T) {
	conn := &mockConn{}
	claims := &token.GATClaims{
		RegisteredClaims: jwt.RegisteredClaims{
			ExpiresAt: jwt.NewNumericDate(time.Now().Add(50 * time.Millisecond)),
		},
	}
	connID := "conn-id-1"

	proxyConn := &ProxyConn{Conn: conn}

	func() {
		// `setConnectInfo` should only be called after acquiring the lock. This is needed
		// because the timer is started in a separate goroutine.
		proxyConn.mu.Lock()
		defer proxyConn.mu.Unlock()

		proxyConn.setConnectInfo(connect.Info{
			Claims: claims,
			ConnID: connID,
		})
	}()

	assert.Equal(t, connID, proxyConn.id)
	assert.Equal(t, claims, proxyConn.claims)

	// Wait for timer to happen, the connection should be closed
	time.Sleep(100 * time.Millisecond)
	assert.True(t, conn.IsClosed())

	assert.Equal(t, connID, proxyConn.id)
	assert.Equal(t, claims, proxyConn.claims)

	// Wait for timer to happen, the connection should be closed
	time.Sleep(100 * time.Millisecond)
	assert.True(t, conn.IsClosed())
}

func TestProxyConn_Close(t *testing.T) {
	conn := &mockConn{}
	timer := time.NewTimer(0 * time.Millisecond)
	proxyConn := &ProxyConn{
		Conn:  conn,
		timer: timer,
	}

	_ = proxyConn.Close()

	assert.True(t, conn.IsClosed())

	// Verify that the timer was stopped
	select {
	case <-timer.C:
		assert.Fail(t, "Timer should have been stopped")
	default:
	}
}

<<<<<<< HEAD
=======
func TestTruncateBody(t *testing.T) {
	testCases := []struct {
		name     string
		input    []byte
		expected string
	}{
		{
			name:     "Empty body",
			input:    []byte{},
			expected: "",
		},
		{
			name:     "Short body",
			input:    []byte("This is a short body"),
			expected: "This is a short body",
		},
		{
			name:     "Exactly max size body",
			input:    bytes.Repeat([]byte("a"), bodyLogMaxSize),
			expected: string(bytes.Repeat([]byte("a"), bodyLogMaxSize)),
		},
		{
			name:     "Body longer than max size",
			input:    bytes.Repeat([]byte("a"), bodyLogMaxSize+50),
			expected: string(bytes.Repeat([]byte("a"), bodyLogMaxSizeWithSuffix)) + bodyLogTruncationSuffix,
		},
		{
			name:     "Unicode body truncation",
			input:    bytes.Repeat([]byte("こんにちは世界"), bodyLogMaxSize),
			expected: string(bytes.Repeat([]byte("こんにちは世界"), bodyLogMaxSize)[:bodyLogMaxSizeWithSuffix]) + bodyLogTruncationSuffix,
		},
	}

	for _, tc := range testCases {
		t.Run(tc.name, func(t *testing.T) {
			result := truncateBody(tc.input)

			assert.Equal(t, tc.expected, result)
			assert.LessOrEqual(t, len(result), bodyLogMaxSize, "Truncated body exceeds max size")
		})
	}
}

func TestResponseLogger(t *testing.T) {
	recorder := httptest.NewRecorder()
	buffer := &bytes.Buffer{}
	logger := &responseLogger{
		ResponseWriter: recorder,
		body:           buffer,
	}

	t.Run("WriteHeader", func(t *testing.T) {
		testStatusCode := http.StatusBadRequest
		logger.WriteHeader(testStatusCode)
		assert.Equal(t, testStatusCode, logger.statusCode, "Status code not set correctly")
		assert.NotNil(t, logger.headers, "Headers should be cloned")
	})

	t.Run("Write", func(t *testing.T) {
		testData := []byte("hello!!!")
		n, err := logger.Write(testData)

		require.NoError(t, err, "Write should not return an error")
		assert.Equal(t, len(testData), n, "Number of bytes written should match input")
		assert.Equal(t, testData, logger.body.Bytes(), "Body buffer should contain written data")
	})

	t.Run("Write and WriteHeader combined", func(t *testing.T) {
		recorder := httptest.NewRecorder()
		buffer := &bytes.Buffer{}
		logger := &responseLogger{
			ResponseWriter: recorder,
			body:           buffer,
		}

		testStatusCode := http.StatusOK
		testData := []byte("test response")

		logger.WriteHeader(testStatusCode)
		n, err := logger.Write(testData)

		require.NoError(t, err, "Write should not return an error")
		assert.Equal(t, testStatusCode, logger.statusCode, "Status code should be set correctly")
		assert.Equal(t, len(testData), n, "Number of bytes written should match input")
		assert.Equal(t, testData, logger.body.Bytes(), "Body buffer should contain written data")
		assert.Equal(t, recorder.Body.Bytes(), testData, "Underlying ResponseWriter should receive data")
	})
}

var errValidation = &connect.HTTPError{
	Code:    http.StatusProxyAuthRequired,
	Message: "failed to validate token",
}

>>>>>>> 22207bbf
type mockValidator struct {
	shouldFail       bool
	ProxyAuth        string
	TokenSig         string
	ConnID           string
	apiServerAddress string
}

func (m *mockValidator) ParseConnect(req *http.Request, _ []byte) (connectInfo connect.Info, err error) {
	if m.shouldFail {
		return connect.Info{
			Claims: nil,
			ConnID: "",
		}, errValidation
	}

	claims := &token.GATClaims{
		RegisteredClaims: jwt.RegisteredClaims{
			ExpiresAt: jwt.NewNumericDate(time.Now().Add(1 * time.Hour)),
		},
		User: token.User{
			ID:       "user-1",
			Username: "user@acme.com",
			Groups:   []string{"Everyone", "Engineering"},
		},
		Resource: token.Resource{ID: "resource-1", Address: m.apiServerAddress},
	}
	m.ProxyAuth = req.Header.Get(connect.AuthHeaderKey)
	m.TokenSig = req.Header.Get(connect.AuthSignatureHeaderKey)
	m.ConnID = req.Header.Get(connect.ConnIDHeaderKey)

	return connect.Info{Claims: claims, ConnID: m.ConnID}, nil
}

func startMockListener(t *testing.T) (net.Listener, string) {
	t.Helper()

	listener, err := net.Listen("tcp", "127.0.0.1:0")
	require.NoError(t, err)

	addr := listener.Addr().String()

	return listener, addr
}

func TestProxyConn_Read_BadRequest(t *testing.T) {
	listener, addr := startMockListener(t)
	defer listener.Close()

	// make proxy TLS
	serverCert, _ := tls.LoadX509KeyPair("../../test/data/proxy_server.crt", "../../test/data/proxy_server.key")

	proxyTLSConfig := &tls.Config{
		Certificates: []tls.Certificate{serverCert},
	}

	// mock CONNECT validator
	mockValidator := &mockValidator{
		shouldFail: false,
	}

	listener = &proxyListener{
		Listener:         listener,
		TLSConfig:        proxyTLSConfig,
		ConnectValidator: mockValidator,
		logger:           zap.NewNop(),
	}

	// make client TLS
	caCert, _ := os.ReadFile("../../test/data/proxy_server.crt")
	caCertPool := x509.NewCertPool()
	caCertPool.AppendCertsFromPEM(caCert)

	clientTLSConfig := &tls.Config{
		ServerName: "127.0.0.1",
		RootCAs:    caCertPool,
	}

	done := make(chan struct{})
	go func() {
		// open TCP connection
		conn, err := net.Dial("tcp", addr)
		assert.NoError(t, err)
		defer conn.Close()

		// establish TLS (as downstream proxy)
		proxyTLSConn := tls.Client(conn, clientTLSConfig)
		if err := proxyTLSConn.Handshake(); err != nil {
			done <- struct{}{}

			return
		}

		// send a malformed request
		fmt.Fprintf(proxyTLSConn, "invalid-request\r\n\r\n")

		resp, err := bufio.NewReader(proxyTLSConn).ReadString('\n')
		assert.NoError(t, err)
		assert.Equal(t, "HTTP/1.1 400 Bad Request\r\n", resp)

		done <- struct{}{}
	}()

	conn, err := listener.Accept()
	require.NoError(t, err)

	b := make([]byte, 0)
	_, err = conn.Read(b)
	assert.ErrorContains(t, err, "malformed HTTP request \"invalid-request\"")

	<-done
}

func TestProxyConn_Read_HealthCheck(t *testing.T) {
	listener, addr := startMockListener(t)
	defer listener.Close()

	// make proxy TLS
	serverCert, _ := tls.LoadX509KeyPair("../../test/data/proxy_server.crt", "../../test/data/proxy_server.key")

	proxyTLSConfig := &tls.Config{
		Certificates: []tls.Certificate{serverCert},
	}

	listener = &proxyListener{
		Listener:  listener,
		TLSConfig: proxyTLSConfig,
	}

	// make client TLS
	caCert, _ := os.ReadFile("../../test/data/proxy_server.crt")
	caCertPool := x509.NewCertPool()
	caCertPool.AppendCertsFromPEM(caCert)

	clientTLSConfig := &tls.Config{
		ServerName: "127.0.0.1",
		RootCAs:    caCertPool,
	}

	done := make(chan struct{})
	go func() {
		// open TCP connection
		conn, err := net.Dial("tcp", addr)
		assert.NoError(t, err)
		defer conn.Close()

		// establish TLS (as downstream proxy)
		proxyTLSConn := tls.Client(conn, clientTLSConfig)
		if err := proxyTLSConn.Handshake(); err != nil {
			done <- struct{}{}

			return
		}

		// send a healthcheck request
		fmt.Fprintf(proxyTLSConn, "GET /healthz HTTP/1.1\r\n\r\n")

		resp, err := bufio.NewReader(proxyTLSConn).ReadString('\n')
		assert.NoError(t, err)
		assert.Equal(t, "HTTP/1.1 200 OK\r\n", resp)

		done <- struct{}{}
	}()

	conn, err := listener.Accept()
	require.NoError(t, err)

	b := make([]byte, 0)
	_, err = conn.Read(b)
	require.NoError(t, err)

	<-done
}

func TestProxyConn_Read_ValidConnectRequest(t *testing.T) {
	listener, addr := startMockListener(t)
	defer listener.Close()

	proxyCert, _ := tls.LoadX509KeyPair("../../test/data/proxy_server.crt", "../../test/data/proxy_server.key")

	proxyTLSConfig := &tls.Config{
		Certificates: []tls.Certificate{proxyCert},
	}

	// mock CONNECT validator
	mockValidator := &mockValidator{
		shouldFail: false,
	}

	listener = &proxyListener{
		Listener:         listener,
		TLSConfig:        proxyTLSConfig,
		ConnectValidator: mockValidator,
		logger:           zap.NewNop(),
	}

	// make client TLS
	caCert, _ := os.ReadFile("../../test/data/proxy_server.crt")
	caCertPool := x509.NewCertPool()
	caCertPool.AppendCertsFromPEM(caCert)

	clientTLSConfig := &tls.Config{
		ServerName: "127.0.0.1",
		RootCAs:    caCertPool,
	}

	done := make(chan struct{})
	go func() {
		// open TCP connection
		conn, err := net.Dial("tcp", addr)
		assert.NoError(t, err)
		defer conn.Close()

		// establish TLS (as downstream proxy)
		proxyTLSConn := tls.Client(conn, clientTLSConfig)
		if err := proxyTLSConn.Handshake(); err != nil {
			done <- struct{}{}

			return
		}

		// send a valid CONNECT request
		fmt.Fprintf(proxyTLSConn, "CONNECT example.com:443 HTTP/1.1\r\n%s: gat_token\r\n%s: auth_sig\r\n%s: conn-id-1\r\n\r\n",
			connect.AuthHeaderKey, connect.AuthSignatureHeaderKey, connect.ConnIDHeaderKey)

		// expect 200 Connection Established back
		resp, err := bufio.NewReader(proxyTLSConn).ReadString('\n')
		assert.NoError(t, err)
		assert.Equal(t, "HTTP/1.1 200 OK\r\n", resp)

		// establish second TLS (as downstream client)
		clientTLSConn := tls.Client(proxyTLSConn, clientTLSConfig)
		if err := clientTLSConn.Handshake(); err != nil {
			done <- struct{}{}

			return
		}

		done <- struct{}{}
	}()

	conn, err := listener.Accept()
	require.NoError(t, err)

	b := make([]byte, 0)
	_, err = conn.Read(b)
	require.NoError(t, err)

	<-done

	assert.IsType(t, &ProxyConn{}, conn)
	proxyConn := conn.(*ProxyConn)
	assert.Equal(t, "user@acme.com", proxyConn.claims.User.Username)
	assert.ElementsMatch(t, []string{"Everyone", "Engineering"}, proxyConn.claims.User.Groups)
	assert.Equal(t, "gat_token", mockValidator.ProxyAuth)
	assert.Equal(t, "auth_sig", mockValidator.TokenSig)
	assert.Equal(t, "conn-id-1", mockValidator.ConnID)
}

func TestProxyConn_Read_FailedValidation(t *testing.T) {
	listener, addr := startMockListener(t)
	defer listener.Close()

	// make proxy TLS
	serverCert, _ := tls.LoadX509KeyPair("../../test/data/proxy_server.crt", "../../test/data/proxy_server.key")

	proxyTLSConfig := &tls.Config{
		Certificates: []tls.Certificate{serverCert},
	}

	// mock CONNECT validator
	mockValidator := &mockValidator{
		shouldFail: true,
	}

	listener = &proxyListener{
		Listener:         listener,
		TLSConfig:        proxyTLSConfig,
		ConnectValidator: mockValidator,
		logger:           zap.NewNop(),
	}

	// make client TLS
	caCert, _ := os.ReadFile("../../test/data/proxy_server.crt")
	caCertPool := x509.NewCertPool()
	caCertPool.AppendCertsFromPEM(caCert)

	clientTLSConfig := &tls.Config{
		ServerName: "127.0.0.1",
		RootCAs:    caCertPool,
	}

	done := make(chan struct{})
	go func() {
		// open TCP connection
		conn, err := net.Dial("tcp", addr)
		assert.NoError(t, err)
		defer conn.Close()

		// establish TLS (as downstream proxy)
		proxyTLSConn := tls.Client(conn, clientTLSConfig)
		if err := proxyTLSConn.Handshake(); err != nil {
			done <- struct{}{}

			return
		}

		fmt.Fprintf(proxyTLSConn, "CONNECT example.com:443 HTTP/1.1\r\n%s: bad_token\r\n%s: auth_sig\r\n%s: conn-id-1\r\n\r\n",
			connect.AuthHeaderKey, connect.AuthSignatureHeaderKey, connect.ConnIDHeaderKey)

		resp, err := bufio.NewReader(proxyTLSConn).ReadString('\n')
		assert.NoError(t, err)
		assert.Equal(t, "HTTP/1.1 407 Proxy Authentication Required\r\n", resp)

		done <- struct{}{}
	}()

	conn, err := listener.Accept()
	require.NoError(t, err)

	b := make([]byte, 0)
	_, err = conn.Read(b)
	assert.ErrorIs(t, err, errValidation)

	<-done
}

func TestProxy_ForwardRequest(t *testing.T) {
	// create mock API server (upstream)
	apiServer := httptest.NewUnstartedServer(http.HandlerFunc(func(w http.ResponseWriter, r *http.Request) {
		// proxy should provide the correct 'Impersonate-User' header
		assert.Equal(t, "user@acme.com", r.Header.Get("Impersonate-User"))
		// proxy should provide the correct 'Impersonate-Groups' header
		assert.Equal(t, []string{"Everyone", "Engineering"}, r.Header.Values("Impersonate-Group"))
		// proxy should provide the correct token for the upstream server
		assert.Equal(t, "Bearer mock-token", r.Header.Get("Authorization"))
		// response
		_, err := io.WriteString(w, "Upstream API Server Response!")
		assert.NoError(t, err)
	}))

	// load certs for mock API server
	serverCert, _ := tls.LoadX509KeyPair("../../test/data/api_server.crt", "../../test/data/api_server.key")

	apiServerTLSConfig := &tls.Config{
		Certificates: []tls.Certificate{serverCert},
	}
	apiServer.TLS = apiServerTLSConfig

	// start API server
	apiServer.StartTLS()
	defer apiServer.Close()

	mockValidator := &mockValidator{
		shouldFail:       false,
		apiServerAddress: strings.TrimPrefix(apiServer.URL, "https://"),
	}

	// k8s proxy configuration
	cfg := Config{
		TLSCert:           "../../test/data/proxy_server.crt",
		TLSKey:            "../../test/data/proxy_server.key",
		K8sAPIServerCA:    "../../test/data/api_server.crt",
		K8sAPIServerToken: "mock-token",
		ConnectValidator:  mockValidator,
		Port:              45678,
	}

	// create and start the proxy
	proxy, err := NewProxy(cfg)
	require.NoError(t, err)

	ready := make(chan struct{})
	go func() {
		proxy.Start(ready)
	}()
	<-ready

	// downstream proxy and client certs
	caCert, _ := os.ReadFile("../../test/data/proxy_server.crt")
	caCertPool := x509.NewCertPool()
	caCertPool.AppendCertsFromPEM(caCert)

	tlsConfig := &tls.Config{
		ServerName: "127.0.0.1",
		RootCAs:    caCertPool,
	}

	// manually create a TCP connection to be able to reuse for
	// HTTPS CONNECT (downstream proxy) then HTTPS requests (client)
	conn, err := net.Dial("tcp", "127.0.0.1:45678")
	require.NoError(t, err, "Failed to connect to proxy")
	defer conn.Close()

	// perform Proxy TLS handshake
	proxyTLSConn := tls.Client(conn, tlsConfig)
	require.NoError(t, proxyTLSConn.Handshake(), "TLS handshake failed(proxy)")

	// setup CONNECT request with identity header (mock proxy's CONNECT request)
	connectReq, err := http.NewRequest(http.MethodConnect, apiServer.URL, nil)
	require.NoError(t, err, "Failed to create request")

	connectReq.Header.Set("Proxy-Authorization", "token")
	connectReq.Header.Set("X-Token-Signature", "signature")
	connectReq.Header.Set("X-Connection-Id", "conn-id")

	// send request
	require.NoError(t, connectReq.Write(proxyTLSConn), "Failed to write CONNECT request")

	// read response
	connectResp, err := http.ReadResponse(bufio.NewReader(proxyTLSConn), connectReq)
	require.NoError(t, err, "Failed to read CONNECT response")
	defer connectResp.Body.Close()

	// check 200 response
	assert.Equal(t, http.StatusOK, connectResp.StatusCode)

	// perform Client TLS handshake
	tlsConn := tls.Client(proxyTLSConn, tlsConfig)
	require.NoError(t, tlsConn.Handshake(), "TLS handshake failed(client)")

	// create HTTP client that reuses the existing TLS connection (mock client)
	client := &http.Client{
		Transport: &http.Transport{
			DialTLS: func(_network, _addr string) (net.Conn, error) {
				return tlsConn, nil // use existing TLS connection
			},
		},
	}

	// setup HTTPS GET request
	getReq, err := http.NewRequest(http.MethodGet, "https://127.0.0.1:45678", nil)
	require.NoError(t, err, "Failed to create request")

	// send request
	getResp, err := client.Do(getReq)
	require.NoError(t, err, "Failed to send request")
	defer getResp.Body.Close()

	// check 200 response
	assert.Equal(t, http.StatusOK, getResp.StatusCode)

	// read response body
	body, err := io.ReadAll(getResp.Body)
	require.NoError(t, err, "Failed to read response body")

	// check response
	assert.Equal(t, "Upstream API Server Response!", string(body))
}

func TestShouldSkipWebSocketRequest(t *testing.T) {
	tests := []struct {
		name         string
		newRequestFn func() *http.Request
		expected     bool
	}{
		{
			name: "WebSocket request with tunneling protocol",
			newRequestFn: func() *http.Request {
				r := httptest.NewRequest(http.MethodGet, "/", nil)
				r.Header.Set("Upgrade", "websocket")
				r.Header.Set("Connection", "upgrade")
				r.Header.Set("Sec-WebSocket-Protocol", "SPDY/3.1+portforward.k8s.io")

				return r
			},
			expected: true,
		},
		{
			name: "WebSocket request with `kubectl cp` command",
			newRequestFn: func() *http.Request {
				r := httptest.NewRequest(http.MethodGet, "/", nil)
				r.Header.Set("Kubectl-Command", "kubectl cp")

				return r
			},
			expected: true,
		},
		{
			name: "WebSocket request with tar command",
			newRequestFn: func() *http.Request {
				return httptest.NewRequest(http.MethodGet, "/api/v1/namespaces/default/pods/pod-1/exec?command=tar", nil)
			},
			expected: true,
		},
		{
			name: "WebSocket request with other command",
			newRequestFn: func() *http.Request {
				return httptest.NewRequest(http.MethodGet, "/api/v1/namespaces/default/pods/pod-1/exec?command=ls", nil)
			},
			expected: false,
		},
	}

	for _, tt := range tests {
		t.Run(tt.name, func(t *testing.T) {
			result := shouldSkipWebSocketRequest(tt.newRequestFn())
			assert.Equal(t, tt.expected, result)
		})
	}
}<|MERGE_RESOLUTION|>--- conflicted
+++ resolved
@@ -97,103 +97,11 @@
 	}
 }
 
-<<<<<<< HEAD
-=======
-func TestTruncateBody(t *testing.T) {
-	testCases := []struct {
-		name     string
-		input    []byte
-		expected string
-	}{
-		{
-			name:     "Empty body",
-			input:    []byte{},
-			expected: "",
-		},
-		{
-			name:     "Short body",
-			input:    []byte("This is a short body"),
-			expected: "This is a short body",
-		},
-		{
-			name:     "Exactly max size body",
-			input:    bytes.Repeat([]byte("a"), bodyLogMaxSize),
-			expected: string(bytes.Repeat([]byte("a"), bodyLogMaxSize)),
-		},
-		{
-			name:     "Body longer than max size",
-			input:    bytes.Repeat([]byte("a"), bodyLogMaxSize+50),
-			expected: string(bytes.Repeat([]byte("a"), bodyLogMaxSizeWithSuffix)) + bodyLogTruncationSuffix,
-		},
-		{
-			name:     "Unicode body truncation",
-			input:    bytes.Repeat([]byte("こんにちは世界"), bodyLogMaxSize),
-			expected: string(bytes.Repeat([]byte("こんにちは世界"), bodyLogMaxSize)[:bodyLogMaxSizeWithSuffix]) + bodyLogTruncationSuffix,
-		},
-	}
-
-	for _, tc := range testCases {
-		t.Run(tc.name, func(t *testing.T) {
-			result := truncateBody(tc.input)
-
-			assert.Equal(t, tc.expected, result)
-			assert.LessOrEqual(t, len(result), bodyLogMaxSize, "Truncated body exceeds max size")
-		})
-	}
-}
-
-func TestResponseLogger(t *testing.T) {
-	recorder := httptest.NewRecorder()
-	buffer := &bytes.Buffer{}
-	logger := &responseLogger{
-		ResponseWriter: recorder,
-		body:           buffer,
-	}
-
-	t.Run("WriteHeader", func(t *testing.T) {
-		testStatusCode := http.StatusBadRequest
-		logger.WriteHeader(testStatusCode)
-		assert.Equal(t, testStatusCode, logger.statusCode, "Status code not set correctly")
-		assert.NotNil(t, logger.headers, "Headers should be cloned")
-	})
-
-	t.Run("Write", func(t *testing.T) {
-		testData := []byte("hello!!!")
-		n, err := logger.Write(testData)
-
-		require.NoError(t, err, "Write should not return an error")
-		assert.Equal(t, len(testData), n, "Number of bytes written should match input")
-		assert.Equal(t, testData, logger.body.Bytes(), "Body buffer should contain written data")
-	})
-
-	t.Run("Write and WriteHeader combined", func(t *testing.T) {
-		recorder := httptest.NewRecorder()
-		buffer := &bytes.Buffer{}
-		logger := &responseLogger{
-			ResponseWriter: recorder,
-			body:           buffer,
-		}
-
-		testStatusCode := http.StatusOK
-		testData := []byte("test response")
-
-		logger.WriteHeader(testStatusCode)
-		n, err := logger.Write(testData)
-
-		require.NoError(t, err, "Write should not return an error")
-		assert.Equal(t, testStatusCode, logger.statusCode, "Status code should be set correctly")
-		assert.Equal(t, len(testData), n, "Number of bytes written should match input")
-		assert.Equal(t, testData, logger.body.Bytes(), "Body buffer should contain written data")
-		assert.Equal(t, recorder.Body.Bytes(), testData, "Underlying ResponseWriter should receive data")
-	})
-}
-
 var errValidation = &connect.HTTPError{
 	Code:    http.StatusProxyAuthRequired,
 	Message: "failed to validate token",
 }
 
->>>>>>> 22207bbf
 type mockValidator struct {
 	shouldFail       bool
 	ProxyAuth        string
