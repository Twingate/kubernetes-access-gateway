// Copyright (c) Twingate Inc.
// SPDX-License-Identifier: MPL-2.0

package testutil

import (
	"crypto/tls"
	"fmt"
	"net/http"
	"testing"
	"time"

	"github.com/stretchr/testify/require"
)

func GatewayHealthCheck(t *testing.T, port int) {
	t.Helper()
	t.Log("Waiting for Gateway to be ready...")

	client := &http.Client{
		Transport: &http.Transport{
			TLSClientConfig: &tls.Config{
				InsecureSkipVerify: true, // #nosec G402: Skip certificate verification for the health check
			},
		},
		Timeout: 200 * time.Millisecond,
	}

	// Try to connect to the health endpoint with fixed backoff
	backoff := 100 * time.Millisecond
	maxAttempts := 5
	gatewayURL := fmt.Sprintf("https://127.0.0.1:%d/healthz", port)

	for attempt := 1; attempt <= maxAttempts; attempt++ {
		resp, err := client.Get(gatewayURL)
		if err == nil && resp.StatusCode == http.StatusOK {
			err := resp.Body.Close()
			require.NoError(t, err)
<<<<<<< HEAD

=======
>>>>>>> ac709f28
			t.Log("Gateway is ready at", gatewayURL)

			break
		}

		if resp != nil {
			err := resp.Body.Close()
			require.NoError(t, err)
		}

		if attempt == maxAttempts {
			t.Fatalf("Gateway failed to start after %d attempts", maxAttempts)
		}

		time.Sleep(backoff)
	}
}<|MERGE_RESOLUTION|>--- conflicted
+++ resolved
@@ -36,10 +36,6 @@
 		if err == nil && resp.StatusCode == http.StatusOK {
 			err := resp.Body.Close()
 			require.NoError(t, err)
-<<<<<<< HEAD
-
-=======
->>>>>>> ac709f28
 			t.Log("Gateway is ready at", gatewayURL)
 
 			break
