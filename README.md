# Twingate Kubernetes Access Gateway

[![CI](https://github.com/Twingate/kubernetes-access-gateway/actions/workflows/ci.yaml/badge.svg?branch=master)](https://github.com/Twingate/kubernetes-access-gateway/actions/workflows/ci.yaml)
[![Coverage Status](https://coveralls.io/repos/github/Twingate/kubernetes-access-gateway/badge.svg?branch=master&t=iFagz6)](https://coveralls.io/github/Twingate/kubernetes-access-gateway?branch=master)
[![Dockerhub](https://img.shields.io/badge/dockerhub-images-info.svg?logo=Docker)](https://hub.docker.com/r/twingate/kubernetes-access-gateway)

> [!IMPORTANT]
> **Twingate Kubernetes Access is currently in beta.** Sign up for early access at https://www.twingate.com/product/kubernetes-access.

Twingate Kubernetes Access enables secure, zero-trust access to your Kubernetes cluster. It provides a seamless integration between Twingate's secure access platform and your Kubernetes infrastructure, allowing you to manage and control access to your cluster through Twingate's security policies.

[Wiki][1]  |  [Quick Started][2]  |  [Installation][3]

[1]: https://github.com/Twingate/kubernetes-access-gateway/wiki
[2]: https://github.com/Twingate/kubernetes-access-gateway/wiki/Quick-Start-Guide
[3]: https://github.com/Twingate/kubernetes-access-gateway/wiki/Installation

## Prerequisites

- Kubernetes cluster (1.31+)
- Twingate account setup with a `Remote Network` for the Kubernetes cluster and
 connectors deployed (see the [Twingate Kubernetes Operator](https://github.com/Twingate/kubernetes-operator) or [the Helm chart](https://github.com/Twingate/helm-charts)
 if required)

## Installation

<<<<<<< HEAD
- Install [`asdf`](https://github.com/asdf-vm/asdf) and [`asdf-golang`](https://github.com/asdf-community/asdf-golang). Then run `asdf install` to install the required versions in `.tool-versions`.
- Install [Docker](https://docs.docker.com/get-started/get-docker/) to run KinD
- Install [KinD](https://kind.sigs.k8s.io/docs/user/quick-start#installation) to setup a local Kubernetes cluster
- Install [kubectl](https://kubernetes.io/docs/tasks/tools/#kubectl) to interact with the cluster
- Install [helm-unittest](https://github.com/helm-unittest/helm-unittest) plugin for unit-testing Helm chart
  ```
  helm plugin install https://github.com/helm-unittest/helm-unittest.git
  ```

## Testing

### Integration testing

- Integration tests are located in `test/integration` directory. The test would setup [a KinD cluster](https://kind.sigs.k8s.io/docs/user/quick-start/#installation) and use [`kubectl`](https://kubernetes.io/docs/reference/kubectl/kubectl/) CLI to run the tests. Make sure you have Docker runtime so that the KinD cluster can be created automatically.
- Install [Caddy](https://caddyserver.com/docs/install) to run a local reverse proxy. Run `sudo caddy run` to start the server.
- In `/etc/hosts`, add the following line: `127.0.0.1 acme.test`.
- Run `make test-integration` to run integration tests.

### Helm testing

- Run `make test-helm` to test changes in Helm chart
- If the test snapshot changes are expected, run `test-helm-and-update-snapshots` to update the snapshots.

### Debugging

You can debug the Gateway locally using Minikube or other Kubernetes environments. The following guide assumes you already have a connector and a gateway deployed in your cluster.

#### Debugging with Minikube

1. **Point Docker to Minikube's Docker Daemon**

   This allows you to build images directly in the Minikube environment:

   ```sh
   eval $(minikube docker-env)
   ```

2. **Build the Debug Image**

   Build a debug-enabled image using the provided Makefile target (make sure you have [goreleaser](https://goreleaser.com/install/) installed):

   ```sh
   make build
   ```

   It will create the `twingate/kubernetes-access-gateway` image with the following tags:
    - `<version>-local-<hash>-linux-arm64`
    - `<version>-local-<hash>-linux-amd64`
    - `<version>-local-<hash>-linux-amd64-debug`
    - `<version>-local-<hash>-linux-arm64-debug`

3. **Update the Gateway Deployment**

   Load the image you want to run to minikube:

   ```sh
     minikube image load <the image:tag to from previous step>
   ```

   Upgrade (or install) the gateway deployment to use your local debug image and enable diagnostic mode (Delve debugger):

   ```sh
   helm upgrade <release-name> ./deploy/gateway/ --install -f <values.yaml> \
     --set image.tag="<one of the tags from previous step>" \
     --set livenessProbe.timeoutSeconds=3600 \
     --set readinessProbe.timeoutSeconds=3600
   ```

   > **Note:** Replace `<release-name>` and `<values.yaml>` with your actual release name and values file.

4. **Port Forward to the Debugger**

   Forward port 2345 from the gateway pod to your local machine:

   ```sh
   kubectl port-forward pod/<gateway-pod> 2345:2345
   ```

5. **Connect Your Debugger**

   Use your Go debugger (e.g., GoLand, VS Code, or Delve CLI) to connect to `127.0.0.1:2345`.

---

### What Happens When Diagnostic Mode Is Enabled?

- The gateway container will start with the Delve debugger in headless mode, listening on port 2345.
- You can set breakpoints and debug the Go process remotely.

---

### Troubleshooting

- If you have trouble connecting, ensure the pod is running and port 2345 is not already in use locally.
- If you see connection errors, double-check that diagnostic mode is enabled and the correct image is deployed.

## Releasing

We use tags to release. `Makefile` has shortcut commands to release development or production releases.
Semantic Release is used to determine the version (see `go tool svu next`).

- `make cut-release`        - release a dev release (ex: `v0.2.1-dev+7a5384c`)
- `make cut-release-prod`   - release a production release (ex: `v0.2.2`)
=======
- See [Quick Started](https://github.com/Twingate/kubernetes-access-gateway/wiki/Quick-Start-Guide) to set up the Gateway from scratch using the Twingate Operator.
- See [Installation](https://github.com/Twingate/kubernetes-access-gateway/wiki/Installation) for different installation options.
>>>>>>> 158e9874

## Support

- For general issues using this gateway please open a GitHub issue.
- For account specific issues, please visit the [Twingate forum](https://forum.twingate.com/)
 or open a [support ticket](https://help.twingate.com/)

## Developers

- See [Developer](https://github.com/Twingate/kubernetes-access-gateway/wiki/Developer) for how to set up a development environment and release process.<|MERGE_RESOLUTION|>--- conflicted
+++ resolved
@@ -24,114 +24,8 @@
 
 ## Installation
 
-<<<<<<< HEAD
-- Install [`asdf`](https://github.com/asdf-vm/asdf) and [`asdf-golang`](https://github.com/asdf-community/asdf-golang). Then run `asdf install` to install the required versions in `.tool-versions`.
-- Install [Docker](https://docs.docker.com/get-started/get-docker/) to run KinD
-- Install [KinD](https://kind.sigs.k8s.io/docs/user/quick-start#installation) to setup a local Kubernetes cluster
-- Install [kubectl](https://kubernetes.io/docs/tasks/tools/#kubectl) to interact with the cluster
-- Install [helm-unittest](https://github.com/helm-unittest/helm-unittest) plugin for unit-testing Helm chart
-  ```
-  helm plugin install https://github.com/helm-unittest/helm-unittest.git
-  ```
-
-## Testing
-
-### Integration testing
-
-- Integration tests are located in `test/integration` directory. The test would setup [a KinD cluster](https://kind.sigs.k8s.io/docs/user/quick-start/#installation) and use [`kubectl`](https://kubernetes.io/docs/reference/kubectl/kubectl/) CLI to run the tests. Make sure you have Docker runtime so that the KinD cluster can be created automatically.
-- Install [Caddy](https://caddyserver.com/docs/install) to run a local reverse proxy. Run `sudo caddy run` to start the server.
-- In `/etc/hosts`, add the following line: `127.0.0.1 acme.test`.
-- Run `make test-integration` to run integration tests.
-
-### Helm testing
-
-- Run `make test-helm` to test changes in Helm chart
-- If the test snapshot changes are expected, run `test-helm-and-update-snapshots` to update the snapshots.
-
-### Debugging
-
-You can debug the Gateway locally using Minikube or other Kubernetes environments. The following guide assumes you already have a connector and a gateway deployed in your cluster.
-
-#### Debugging with Minikube
-
-1. **Point Docker to Minikube's Docker Daemon**
-
-   This allows you to build images directly in the Minikube environment:
-
-   ```sh
-   eval $(minikube docker-env)
-   ```
-
-2. **Build the Debug Image**
-
-   Build a debug-enabled image using the provided Makefile target (make sure you have [goreleaser](https://goreleaser.com/install/) installed):
-
-   ```sh
-   make build
-   ```
-
-   It will create the `twingate/kubernetes-access-gateway` image with the following tags:
-    - `<version>-local-<hash>-linux-arm64`
-    - `<version>-local-<hash>-linux-amd64`
-    - `<version>-local-<hash>-linux-amd64-debug`
-    - `<version>-local-<hash>-linux-arm64-debug`
-
-3. **Update the Gateway Deployment**
-
-   Load the image you want to run to minikube:
-
-   ```sh
-     minikube image load <the image:tag to from previous step>
-   ```
-
-   Upgrade (or install) the gateway deployment to use your local debug image and enable diagnostic mode (Delve debugger):
-
-   ```sh
-   helm upgrade <release-name> ./deploy/gateway/ --install -f <values.yaml> \
-     --set image.tag="<one of the tags from previous step>" \
-     --set livenessProbe.timeoutSeconds=3600 \
-     --set readinessProbe.timeoutSeconds=3600
-   ```
-
-   > **Note:** Replace `<release-name>` and `<values.yaml>` with your actual release name and values file.
-
-4. **Port Forward to the Debugger**
-
-   Forward port 2345 from the gateway pod to your local machine:
-
-   ```sh
-   kubectl port-forward pod/<gateway-pod> 2345:2345
-   ```
-
-5. **Connect Your Debugger**
-
-   Use your Go debugger (e.g., GoLand, VS Code, or Delve CLI) to connect to `127.0.0.1:2345`.
-
----
-
-### What Happens When Diagnostic Mode Is Enabled?
-
-- The gateway container will start with the Delve debugger in headless mode, listening on port 2345.
-- You can set breakpoints and debug the Go process remotely.
-
----
-
-### Troubleshooting
-
-- If you have trouble connecting, ensure the pod is running and port 2345 is not already in use locally.
-- If you see connection errors, double-check that diagnostic mode is enabled and the correct image is deployed.
-
-## Releasing
-
-We use tags to release. `Makefile` has shortcut commands to release development or production releases.
-Semantic Release is used to determine the version (see `go tool svu next`).
-
-- `make cut-release`        - release a dev release (ex: `v0.2.1-dev+7a5384c`)
-- `make cut-release-prod`   - release a production release (ex: `v0.2.2`)
-=======
 - See [Quick Started](https://github.com/Twingate/kubernetes-access-gateway/wiki/Quick-Start-Guide) to set up the Gateway from scratch using the Twingate Operator.
 - See [Installation](https://github.com/Twingate/kubernetes-access-gateway/wiki/Installation) for different installation options.
->>>>>>> 158e9874
 
 ## Support
 
