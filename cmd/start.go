--- conflicted
+++ resolved
@@ -82,16 +82,10 @@
 
 	metricsPort := viper.GetInt("metricsPort")
 	go func() {
-<<<<<<< HEAD
-		err := metrics.Start(metrics.Config{
-			Port:   metricsPort,
-			Logger: zap.S(),
-=======
 		logger.Infof("Starting metrics server on: %v", metricsPort)
 
 		err := metrics.Start(metrics.Config{
 			Port: metricsPort,
->>>>>>> 8e745a57
 		})
 		if err != nil {
 			logger.Fatal("failed to start metrics server:", zap.Error(err))
